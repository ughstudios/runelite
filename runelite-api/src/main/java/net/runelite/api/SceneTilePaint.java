/*
 * Copyright (c) 2017, Adam <Adam@sigterm.info>
 * All rights reserved.
 *
 * Redistribution and use in source and binary forms, with or without
 * modification, are permitted provided that the following conditions are met:
 *
 * 1. Redistributions of source code must retain the above copyright notice, this
 *    list of conditions and the following disclaimer.
 * 2. Redistributions in binary form must reproduce the above copyright notice,
 *    this list of conditions and the following disclaimer in the documentation
 *    and/or other materials provided with the distribution.
 *
 * THIS SOFTWARE IS PROVIDED BY THE COPYRIGHT HOLDERS AND CONTRIBUTORS "AS IS" AND
 * ANY EXPRESS OR IMPLIED WARRANTIES, INCLUDING, BUT NOT LIMITED TO, THE IMPLIED
 * WARRANTIES OF MERCHANTABILITY AND FITNESS FOR A PARTICULAR PURPOSE ARE
 * DISCLAIMED. IN NO EVENT SHALL THE COPYRIGHT OWNER OR CONTRIBUTORS BE LIABLE FOR
 * ANY DIRECT, INDIRECT, INCIDENTAL, SPECIAL, EXEMPLARY, OR CONSEQUENTIAL DAMAGES
 * (INCLUDING, BUT NOT LIMITED TO, PROCUREMENT OF SUBSTITUTE GOODS OR SERVICES;
 * LOSS OF USE, DATA, OR PROFITS; OR BUSINESS INTERRUPTION) HOWEVER CAUSED AND
 * ON ANY THEORY OF LIABILITY, WHETHER IN CONTRACT, STRICT LIABILITY, OR TORT
 * (INCLUDING NEGLIGENCE OR OTHERWISE) ARISING IN ANY WAY OUT OF THE USE OF THIS
 * SOFTWARE, EVEN IF ADVISED OF THE POSSIBILITY OF SUCH DAMAGE.
 */
package net.runelite.api;

/**
 * Represents the paint of a tile in the current scene.
 */
public interface SceneTilePaint
{
	/**
	 * Gets the RGB value of the paint.
	 *
	 * @return the paint RGB
	 */
	int getRBG();

<<<<<<< HEAD
	int getSwColor();

	int getSeColor();

	int getNwColor();

	int getNeColor();

	int getTexture();

=======
	/**
	 * Gets the color of the south-west corner of the tile.
	 * Used to render a Gouraud-shaded gradient along the tile plane in the scene.
	 *
	 * @return the south-west corner of the tile
	 */
	int getSwColor();

	/**
	 * Sets the color of the south-west corner of the tile.
	 * Used to render a Gouraud-shaded gradient along the tile plane in the scene.
	 *
	 * @param color the new color for the south-west corner of the tile
	 */
	void setSwColor(int color);

	/**
	 * Gets the color of the south-east corner of the tile.
	 * Used to render a Gouraud-shaded gradient along the tile plane in the scene.
	 *
	 * @return the south-east corner of the tile
	 */
	int getSeColor();

	/**
	 * Sets the color of the south-east corner of the tile.
	 * Used to render a Gouraud-shaded gradient along the tile plane in the scene.
	 *
	 * @param color the new color for the south-east corner of the tile
	 */
	void setSeColor(int color);

	/**
	 * Gets the color of the north-west corner of the tile.
	 * Used to render a Gouraud-shaded gradient along the tile plane in the scene.
	 *
	 * @return the north-west corner of the tile
	 */
	int getNwColor();

	/**
	 * Sets the color of the north-west corner of the tile.
	 * Used to render a Gouraud-shaded gradient along the tile plane in the scene.
	 *
	 * @param color the new color for the north-west corner of the tile
	 */
	void setNwColor(int color);

	/**
	 * Gets the color of the north-east corner of the tile.
	 * Used to render a Gouraud-shaded gradient along the tile plane in the scene.
	 *
	 * @return the north-east corner of the tile
	 */
	int getNeColor();

	/**
	 * Sets the color of the north-east corner of the tile.
	 * Used to render a Gouraud-shaded gradient along the tile plane in the scene.
	 *
	 * @param color the new color for the north-east corner of the tile
	 */
	void setNeColor(int color);

	/**
	 * Gets the texture to be rendered for the tile.
	 * When set, the texture will be drawn instead of a 4-point color gradient.
	 *
	 * @return the texture id to draw on the tile
	 */
	int getTexture();

	/**
	 * Sets the texture to be rendered for the tile.
	 * When set, the texture will be drawn instead of a 4-point color gradient.
	 *
	 * @param texture the texture id to be drawn on the tile
	 */
	void setTexture(int texture);

>>>>>>> 33d85acf
	boolean isFlat();

	int getBufferOffset();
	void setBufferOffset(int bufferOffset);

	int getUvBufferOffset();
	void setUvBufferOffset(int bufferOffset);

	int getBufferLen();
	void setBufferLen(int bufferLen);
}<|MERGE_RESOLUTION|>--- conflicted
+++ resolved
@@ -36,18 +36,6 @@
 	 */
 	int getRBG();
 
-<<<<<<< HEAD
-	int getSwColor();
-
-	int getSeColor();
-
-	int getNwColor();
-
-	int getNeColor();
-
-	int getTexture();
-
-=======
 	/**
 	 * Gets the color of the south-west corner of the tile.
 	 * Used to render a Gouraud-shaded gradient along the tile plane in the scene.
@@ -128,7 +116,6 @@
 	 */
 	void setTexture(int texture);
 
->>>>>>> 33d85acf
 	boolean isFlat();
 
 	int getBufferOffset();
