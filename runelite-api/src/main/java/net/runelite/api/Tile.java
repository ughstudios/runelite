/*
 * Copyright (c) 2017, Adam <Adam@sigterm.info>
 * All rights reserved.
 *
 * Redistribution and use in source and binary forms, with or without
 * modification, are permitted provided that the following conditions are met:
 *
 * 1. Redistributions of source code must retain the above copyright notice, this
 *    list of conditions and the following disclaimer.
 * 2. Redistributions in binary form must reproduce the above copyright notice,
 *    this list of conditions and the following disclaimer in the documentation
 *    and/or other materials provided with the distribution.
 *
 * THIS SOFTWARE IS PROVIDED BY THE COPYRIGHT HOLDERS AND CONTRIBUTORS "AS IS" AND
 * ANY EXPRESS OR IMPLIED WARRANTIES, INCLUDING, BUT NOT LIMITED TO, THE IMPLIED
 * WARRANTIES OF MERCHANTABILITY AND FITNESS FOR A PARTICULAR PURPOSE ARE
 * DISCLAIMED. IN NO EVENT SHALL THE COPYRIGHT OWNER OR CONTRIBUTORS BE LIABLE FOR
 * ANY DIRECT, INDIRECT, INCIDENTAL, SPECIAL, EXEMPLARY, OR CONSEQUENTIAL DAMAGES
 * (INCLUDING, BUT NOT LIMITED TO, PROCUREMENT OF SUBSTITUTE GOODS OR SERVICES;
 * LOSS OF USE, DATA, OR PROFITS; OR BUSINESS INTERRUPTION) HOWEVER CAUSED AND
 * ON ANY THEORY OF LIABILITY, WHETHER IN CONTRACT, STRICT LIABILITY, OR TORT
 * (INCLUDING NEGLIGENCE OR OTHERWISE) ARISING IN ANY WAY OUT OF THE USE OF THIS
 * SOFTWARE, EVEN IF ADVISED OF THE POSSIBILITY OF SUCH DAMAGE.
 */
package net.runelite.api;

import java.util.List;
import net.runelite.api.coords.LocalPoint;
import net.runelite.api.coords.WorldPoint;

/**
 * Represents a tile in the game.
 */
public interface Tile
{
	/**
	 * Gets the decoration on the tile.
	 *
	 * @return the tile decoration
	 */
	DecorativeObject getDecorativeObject();

	/**
	 * Gets all game objects on the tile.
	 *
	 * @return the game objects
	 */
	GameObject[] getGameObjects();

	/**
	 * Gets the items held on this tile.
	 *
	 * @return the item
	 */
	ItemLayer getItemLayer();

	/**
	 * Gets the object on the ground layer of the tile.
	 *
	 * @return the ground object
	 */
	GroundObject getGroundObject();

	/**
	 * Sets the object on the ground layer of the tile.
	 *
	 * @param groundObject the ground object
	 */
	void setGroundObject(GroundObject groundObject);

	/**
	 * Gets the wall of the tile.
	 *
	 * @return the wall object
	 */
	WallObject getWallObject();

	/**
	 * Gets the scene paint of the tile.
	 *
	 * @return the paint
	 */
	SceneTilePaint getSceneTilePaint();

	/**
<<<<<<< HEAD
=======
	 * Sets the scene paint of the tile.
	 * Must only be mutated during map load.
	 *
	 * @param paint the paint
	 */
	void setSceneTilePaint(SceneTilePaint paint);

	/**
>>>>>>> 33d85acf
	 * Gets the model of the tile in the scene.
	 *
	 * @return the tile model
	 */
	SceneTileModel getSceneTileModel();

	/**
<<<<<<< HEAD
=======
	 * Sets the model of the tile in the scene.
	 * Must only be mutated during map load.
	 *
	 * @param model the tile model
	 */
	void setSceneTileModel(SceneTileModel model);

	/**
>>>>>>> 33d85acf
	 * Gets the location coordinate of the tile in the world.
	 *
	 * @return the world location
	 */
	WorldPoint getWorldLocation();

	/**
	 * Gets the location coordinate of the tile in scene coords
	 *
	 * @return the scene location
	 */
	Point getSceneLocation();

	/**
	 * Gets the local coordinate of the tile.
	 *
	 * @return the local location
	 */
	LocalPoint getLocalLocation();

	/**
	 * Gets the plane that this tile is on.
	 *
	 * @return the plane
	 */
	int getPlane();

	/**
	 * Get the plane this tile is rendered on, which is where the tile heights are from.
	 *
	 * @return
	 */
	int getRenderLevel();

	/**
	 * Get all the ground items for this tile
	 *
	 * @return the ground items
	 */
	List<TileItem> getGroundItems();

	/**
	 * Return the tile under this one, if this tile is a bridge
	 *
	 * @return
	 */
	Tile getBridge();
}<|MERGE_RESOLUTION|>--- conflicted
+++ resolved
@@ -83,8 +83,6 @@
 	SceneTilePaint getSceneTilePaint();
 
 	/**
-<<<<<<< HEAD
-=======
 	 * Sets the scene paint of the tile.
 	 * Must only be mutated during map load.
 	 *
@@ -93,7 +91,6 @@
 	void setSceneTilePaint(SceneTilePaint paint);
 
 	/**
->>>>>>> 33d85acf
 	 * Gets the model of the tile in the scene.
 	 *
 	 * @return the tile model
@@ -101,8 +98,6 @@
 	SceneTileModel getSceneTileModel();
 
 	/**
-<<<<<<< HEAD
-=======
 	 * Sets the model of the tile in the scene.
 	 * Must only be mutated during map load.
 	 *
@@ -111,7 +106,6 @@
 	void setSceneTileModel(SceneTileModel model);
 
 	/**
->>>>>>> 33d85acf
 	 * Gets the location coordinate of the tile in the world.
 	 *
 	 * @return the world location
