/*
 * Copyright (c) 2016-2017, Adam <Adam@sigterm.info>
 * All rights reserved.
 *
 * Redistribution and use in source and binary forms, with or without
 * modification, are permitted provided that the following conditions are met:
 *
 * 1. Redistributions of source code must retain the above copyright notice, this
 *    list of conditions and the following disclaimer.
 * 2. Redistributions in binary form must reproduce the above copyright notice,
 *    this list of conditions and the following disclaimer in the documentation
 *    and/or other materials provided with the distribution.
 *
 * THIS SOFTWARE IS PROVIDED BY THE COPYRIGHT HOLDERS AND CONTRIBUTORS "AS IS" AND
 * ANY EXPRESS OR IMPLIED WARRANTIES, INCLUDING, BUT NOT LIMITED TO, THE IMPLIED
 * WARRANTIES OF MERCHANTABILITY AND FITNESS FOR A PARTICULAR PURPOSE ARE
 * DISCLAIMED. IN NO EVENT SHALL THE COPYRIGHT OWNER OR CONTRIBUTORS BE LIABLE FOR
 * ANY DIRECT, INDIRECT, INCIDENTAL, SPECIAL, EXEMPLARY, OR CONSEQUENTIAL DAMAGES
 * (INCLUDING, BUT NOT LIMITED TO, PROCUREMENT OF SUBSTITUTE GOODS OR SERVICES;
 * LOSS OF USE, DATA, OR PROFITS; OR BUSINESS INTERRUPTION) HOWEVER CAUSED AND
 * ON ANY THEORY OF LIABILITY, WHETHER IN CONTRACT, STRICT LIABILITY, OR TORT
 * (INCLUDING NEGLIGENCE OR OTHERWISE) ARISING IN ANY WAY OUT OF THE USE OF THIS
 * SOFTWARE, EVEN IF ADVISED OF THE POSSIBILITY OF SUCH DAMAGE.
 */

package net.runelite.cache.definitions;

import java.util.Map;
import lombok.Data;

@Data
public class NpcDefinition
{
	public final int id;
	public String name = "null";
	public int size = 1;
	public int[] models;
	public int[] chatheadModels;
	public int standingAnimation = -1;
	public int idleRotateLeftAnimation = -1;
	public int idleRotateRightAnimation = -1;
	public int walkingAnimation = -1;
	public int rotate180Animation = -1;
	public int rotateLeftAnimation = -1;
	public int rotateRightAnimation = -1;
	public int runAnimation = -1;
	public int runRotate180Animation = -1;
	public int runRotateLeftAnimation = -1;
	public int runRotateRightAnimation = -1;
	public int crawlAnimation = -1;
	public int crawlRotate180Animation = -1;
	public int crawlRotateLeftAnimation = -1;
	public int crawlRotateRightAnimation = -1;
	public short[] recolorToFind;
	public short[] recolorToReplace;
	public short[] retextureToFind;
	public short[] retextureToReplace;
	public String[] actions = new String[5];
	public boolean isMinimapVisible = true;
	public int combatLevel = -1;
	public int widthScale = 128;
	public int heightScale = 128;
<<<<<<< HEAD
	public boolean hasRenderPriority;
=======
	public int renderPriority = 0;
>>>>>>> 33d85acf
	public int ambient;
	public int contrast;
	public int[] headIconArchiveIds;
	public short[] headIconSpriteIndex;
	public int rotationSpeed = 32;
	public int[] configs;
	public int varbitId = -1;
	public int varpIndex = -1;
	public boolean isInteractable = true;
	public boolean rotationFlag = true;
	public boolean isFollower;
	public boolean lowPriorityFollowerOps;
	public Map<Integer, Object> params;
	public int category;
	public int height = -1;
	public int[] stats = {1, 1, 1, 1, 1, 1};
	public int footprintSize = -1;
}<|MERGE_RESOLUTION|>--- conflicted
+++ resolved
@@ -60,11 +60,7 @@
 	public int combatLevel = -1;
 	public int widthScale = 128;
 	public int heightScale = 128;
-<<<<<<< HEAD
-	public boolean hasRenderPriority;
-=======
 	public int renderPriority = 0;
->>>>>>> 33d85acf
 	public int ambient;
 	public int contrast;
 	public int[] headIconArchiveIds;
