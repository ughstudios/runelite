--- conflicted
+++ resolved
@@ -40,10 +40,7 @@
 
 	private int defaultHeadIconArchive = -1;
 	private boolean rev210HeadIcons = true;
-<<<<<<< HEAD
-=======
 	private boolean rev233 = true;
->>>>>>> 33d85acf
 
 	public NpcLoader configureForRevision(int rev)
 	{
@@ -299,8 +296,6 @@
 		else if (opcode == 109)
 		{
 			def.rotationFlag = false;
-<<<<<<< HEAD
-=======
 		}
 		else if (opcode == 111 && !rev233)
 		{
@@ -311,19 +306,9 @@
 		else if (opcode == 111 && rev233)
 		{
 			def.renderPriority = 2;
->>>>>>> 33d85acf
 		}
 		else if (opcode == 114)
 		{
-<<<<<<< HEAD
-			// removed in 220
-			def.isFollower = true;
-			def.lowPriorityFollowerOps = true;
-		}
-		else if (opcode == 114)
-		{
-=======
->>>>>>> 33d85acf
 			def.runAnimation = stream.readUnsignedShort();
 		}
 		else if (opcode == 115)
