<?xml version="1.0" encoding="UTF-8"?>
<!--
 Copyright (c) 2016-2017, Adam <Adam@sigterm.info>
 All rights reserved.

 Redistribution and use in source and binary forms, with or without
 modification, are permitted provided that the following conditions are met:

 1. Redistributions of source code must retain the above copyright notice, this
    list of conditions and the following disclaimer.
 2. Redistributions in binary form must reproduce the above copyright notice,
    this list of conditions and the following disclaimer in the documentation
    and/or other materials provided with the distribution.

 THIS SOFTWARE IS PROVIDED BY THE COPYRIGHT HOLDERS AND CONTRIBUTORS "AS IS" AND
 ANY EXPRESS OR IMPLIED WARRANTIES, INCLUDING, BUT NOT LIMITED TO, THE IMPLIED
 WARRANTIES OF MERCHANTABILITY AND FITNESS FOR A PARTICULAR PURPOSE ARE
 DISCLAIMED. IN NO EVENT SHALL THE COPYRIGHT OWNER OR CONTRIBUTORS BE LIABLE FOR
 ANY DIRECT, INDIRECT, INCIDENTAL, SPECIAL, EXEMPLARY, OR CONSEQUENTIAL DAMAGES
 (INCLUDING, BUT NOT LIMITED TO, PROCUREMENT OF SUBSTITUTE GOODS OR SERVICES;
 LOSS OF USE, DATA, OR PROFITS; OR BUSINESS INTERRUPTION) HOWEVER CAUSED AND
 ON ANY THEORY OF LIABILITY, WHETHER IN CONTRACT, STRICT LIABILITY, OR TORT
 (INCLUDING NEGLIGENCE OR OTHERWISE) ARISING IN ANY WAY OUT OF THE USE OF THIS
 SOFTWARE, EVEN IF ADVISED OF THE POSSIBILITY OF SUCH DAMAGE.
-->
<project xmlns="http://maven.apache.org/POM/4.0.0" xmlns:xsi="http://www.w3.org/2001/XMLSchema-instance" xsi:schemaLocation="http://maven.apache.org/POM/4.0.0 http://maven.apache.org/xsd/maven-4.0.0.xsd">
	<modelVersion>4.0.0</modelVersion>

	<parent>
		<groupId>net.runelite</groupId>
		<artifactId>runelite-parent</artifactId>
<<<<<<< HEAD
		<version>1.11.16-SNAPSHOT</version>
=======
		<version>1.11.17-SNAPSHOT</version>
>>>>>>> 33d85acf
	</parent>

	<artifactId>cache</artifactId>
	<name>Cache</name>

	<properties>
		<cache.version>165</cache.version>
		
		<antlr4.version>4.13.1</antlr4.version>
	</properties>

	<dependencies>
		<dependency>
			<groupId>com.google.guava</groupId>
			<artifactId>guava</artifactId>
		</dependency>
		<dependency>
			<groupId>org.slf4j</groupId>
			<artifactId>slf4j-api</artifactId>
		</dependency>
		<dependency>
			<groupId>org.slf4j</groupId>
			<artifactId>slf4j-simple</artifactId>
			<optional>true</optional>
		</dependency>
		<dependency>
			<groupId>org.apache.commons</groupId>
			<artifactId>commons-compress</artifactId>
			<version>1.10</version>
		</dependency>
		<dependency>
			<groupId>com.google.code.gson</groupId>
			<artifactId>gson</artifactId>
		</dependency>
		<dependency>
			<groupId>org.antlr</groupId>
			<artifactId>antlr4-runtime</artifactId>
			<version>${antlr4.version}</version>
		</dependency>
		<dependency>
			<groupId>commons-cli</groupId>
			<artifactId>commons-cli</artifactId>
			<version>1.3.1</version>
		</dependency>
		<dependency>
			<groupId>org.projectlombok</groupId>
			<artifactId>lombok</artifactId>
			<scope>provided</scope>
		</dependency>
		<dependency>
			<groupId>net.java.dev.jna</groupId>
			<artifactId>jna</artifactId>
			<version>5.9.0</version>
		</dependency>

		<dependency>
			<groupId>junit</groupId>
			<artifactId>junit</artifactId>
			<version>4.12</version>
			<scope>test</scope>
		</dependency>
		<dependency>
			<groupId>net.runelite.rs</groupId>
			<artifactId>cache</artifactId>
			<version>${cache.version}</version>
			<scope>test</scope>
		</dependency>
	</dependencies>
	
	<build>
		<testResources>
			<testResource>
				<directory>src/test/resources</directory>
				<filtering>true</filtering>
			</testResource>
		</testResources>
		<plugins>
			<plugin>
				<groupId>org.apache.maven.plugins</groupId>
				<artifactId>maven-surefire-plugin</artifactId>
				<configuration>
					<enableAssertions>true</enableAssertions>
					<argLine>-Xmx2048m</argLine>
					<systemProperties>
						<cache.tmpdir>${cache.tmpdir}</cache.tmpdir>
					</systemProperties>
				</configuration>
			</plugin>
			<plugin>
				<artifactId>maven-assembly-plugin</artifactId>
				<configuration>
					<descriptorRefs>
						<descriptorRef>jar-with-dependencies</descriptorRef>
					</descriptorRefs>
				</configuration>
				<executions>
					<execution>
						<id>make-assembly</id> <!-- this is used for inheritance merges -->
						<phase>package</phase> <!--  bind to the packaging phase -->
						<goals>
							<goal>single</goal>
						</goals>
					</execution>
				</executions>
			</plugin>
			<plugin>
				<groupId>org.antlr</groupId>
				<artifactId>antlr4-maven-plugin</artifactId>
				<version>${antlr4.version}</version>
				<executions>
					<execution>
						<id>process-resources</id>
						<goals>
							<goal>antlr4</goal>
						</goals>
					</execution>
				</executions>
			</plugin>
			<!-- Delombok after generating ANTLR sources, if they are not available
			delombok fails due to the missing classes -->
			<plugin>
				<groupId>org.projectlombok</groupId>
				<artifactId>lombok-maven-plugin</artifactId>
			</plugin>
			<plugin>
				<groupId>org.apache.maven.plugins</groupId>
				<artifactId>maven-javadoc-plugin</artifactId>
				<configuration>
					<!-- Include generated ANTLR sources in javadoc generation -->
					<sourcepath>${project.build.directory}/delombok;${project.build.directory}/generated-sources/antlr4</sourcepath>
				</configuration>
			</plugin>
			<plugin>
				<groupId>org.apache.maven.plugins</groupId>
				<artifactId>maven-jar-plugin</artifactId>
				<executions>
					<execution>
						<goals>
							<goal>test-jar</goal>
						</goals>
					</execution>
				</executions>
			</plugin>
			<plugin>
				<groupId>org.apache.maven.plugins</groupId>
				<artifactId>maven-compiler-plugin</artifactId>
				<version>3.11.0</version>
				<configuration>
					<source>1.8</source>
					<target>1.8</target>
					<annotationProcessorPaths>
						<path>
							<groupId>org.projectlombok</groupId>
							<artifactId>lombok</artifactId>
							<version>${lombok.version}</version>
						</path>
					</annotationProcessorPaths>
				</configuration>
			</plugin>
		</plugins>
	</build>
</project><|MERGE_RESOLUTION|>--- conflicted
+++ resolved
@@ -29,11 +29,7 @@
 	<parent>
 		<groupId>net.runelite</groupId>
 		<artifactId>runelite-parent</artifactId>
-<<<<<<< HEAD
-		<version>1.11.16-SNAPSHOT</version>
-=======
 		<version>1.11.17-SNAPSHOT</version>
->>>>>>> 33d85acf
 	</parent>
 
 	<artifactId>cache</artifactId>
@@ -177,22 +173,6 @@
 					</execution>
 				</executions>
 			</plugin>
-			<plugin>
-				<groupId>org.apache.maven.plugins</groupId>
-				<artifactId>maven-compiler-plugin</artifactId>
-				<version>3.11.0</version>
-				<configuration>
-					<source>1.8</source>
-					<target>1.8</target>
-					<annotationProcessorPaths>
-						<path>
-							<groupId>org.projectlombok</groupId>
-							<artifactId>lombok</artifactId>
-							<version>${lombok.version}</version>
-						</path>
-					</annotationProcessorPaths>
-				</configuration>
-			</plugin>
 		</plugins>
 	</build>
 </project>