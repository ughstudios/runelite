/*
 * Copyright (c) 2018, Raqes <j.raqes@gmail.com>
 * All rights reserved.
 *
 * Redistribution and use in source and binary forms, with or without
 * modification, are permitted provided that the following conditions are met:
 *
 * 1. Redistributions of source code must retain the above copyright notice, this
 *    list of conditions and the following disclaimer.
 * 2. Redistributions in binary form must reproduce the above copyright notice,
 *    this list of conditions and the following disclaimer in the documentation
 *    and/or other materials provided with the distribution.
 *
 * THIS SOFTWARE IS PROVIDED BY THE COPYRIGHT HOLDERS AND CONTRIBUTORS "AS IS" AND
 * ANY EXPRESS OR IMPLIED WARRANTIES, INCLUDING, BUT NOT LIMITED TO, THE IMPLIED
 * WARRANTIES OF MERCHANTABILITY AND FITNESS FOR A PARTICULAR PURPOSE ARE
 * DISCLAIMED. IN NO EVENT SHALL THE COPYRIGHT OWNER OR CONTRIBUTORS BE LIABLE FOR
 * ANY DIRECT, INDIRECT, INCIDENTAL, SPECIAL, EXEMPLARY, OR CONSEQUENTIAL DAMAGES
 * (INCLUDING, BUT NOT LIMITED TO, PROCUREMENT OF SUBSTITUTE GOODS OR SERVICES;
 * LOSS OF USE, DATA, OR PROFITS; OR BUSINESS INTERRUPTION) HOWEVER CAUSED AND
 * ON ANY THEORY OF LIABILITY, WHETHER IN CONTRACT, STRICT LIABILITY, OR TORT
 * (INCLUDING NEGLIGENCE OR OTHERWISE) ARISING IN ANY WAY OUT OF THE USE OF THIS
 * SOFTWARE, EVEN IF ADVISED OF THE POSSIBILITY OF SUCH DAMAGE.
 */
package net.runelite.client.plugins.specialcounter;

import com.google.common.collect.ImmutableSet;
import java.util.Set;
import java.util.function.Function;
import javax.annotation.Nullable;
import lombok.AllArgsConstructor;
import lombok.Getter;
import net.runelite.api.NPC;
import net.runelite.api.gameval.ItemID;
import net.runelite.api.gameval.NpcID;

@AllArgsConstructor
@Getter
public enum SpecialWeapon
{
	DRAGON_WARHAMMER("Dragon Warhammer", new int[]{ItemID.DRAGON_WARHAMMER, ItemID.BH_DRAGON_WARHAMMER_CORRUPTED}, false, SpecialCounterConfig::dragonWarhammerThreshold)
		{
			@Override
			public float computeDrainPercent(int hit, @Nullable NPC target)
			{
				if (hit > 0)
				{
					return 0.7f;
				}
				else if (target != null && TEKTON_VARIANTS.contains(target.getId()))
				{
					return 0.95f;
				}
				return 0;
			}
		},
	ARCLIGHT("Arclight", new int[]{ItemID.ARCLIGHT}, false, SpecialCounterConfig::arclightThreshold),
	DARKLIGHT("Darklight", new int[]{ItemID.DARKLIGHT}, false, SpecialCounterConfig::darklightThreshold),
	BANDOS_GODSWORD("Bandos Godsword", new int[]{ItemID.BGS, ItemID.BGSG}, true, SpecialCounterConfig::bandosGodswordThreshold)
		{
			@Override
			public int computeHit(int hit, @Nullable NPC target)
			{
				if (hit == 0 && target != null && TEKTON_VARIANTS.contains(target.getId()))
				{
					return 10;
				}
				return super.computeHit(hit, target);
			}
		},
	BARRELCHEST_ANCHOR("Barrelchest Anchor", new int[]{ItemID.BRAIN_ANCHOR}, true, (c) -> 0),
	BONE_DAGGER("Bone Dagger", new int[]{ItemID.DTTD_BONE_DAGGER, ItemID.DTTD_BONE_DAGGER_P, ItemID.DTTD_BONE_DAGGER_P_, ItemID.DTTD_BONE_DAGGER_P__}, true, (c) -> 0),
	DORGESHUUN_CROSSBOW(
		"Dorgeshuun Crossbow",
		new int[]{ItemID.DTTD_BONE_CROSSBOW},
		true,
		(distance) -> 60 + distance * 3,
		(c) -> 0
	),
	BULWARK("Dinh's Bulwark", new int[]{ItemID.DINHS_BULWARK}, false, SpecialCounterConfig::bulwarkThreshold),
	ACCURSED_SCEPTRE(
		"Accursed Sceptre",
		new int[]{ItemID.WILD_CAVE_ACCURSED_CHARGED, ItemID.WILD_CAVE_ACCURSED_CHARGED_RECOL},
		false,
		(distance) -> 46 + distance * 10,
		(c) -> 0
	),
	TONALZTICS_OF_RALOS(
		"Tonalztics of Ralos",
		new int[]{ItemID.TONALZTICS_OF_RALOS_CHARGED},
		true, // Not really, but we convert the number of hits into a single hit
		(distance) -> 50, //The hitsplat is always applied 2t after spec regardless of distance
		(c) -> 0
	),
	ELDER_MAUL("Elder Maul",
		new int[]{ItemID.ELDER_MAUL, ItemID.ELDER_MAUL_ORNAMENT},
		false,
		(distance) -> 50, //The hitsplat is applied 2t after spec unlike most melee weapons
		SpecialCounterConfig::elderMaulThreshold)
		{
			@Override
			public float computeDrainPercent(int hit, @Nullable NPC target)
			{
				if (hit > 0)
				{
					return 0.65f;
				}
				else if (target != null && TEKTON_VARIANTS.contains(target.getId()))
				{
					return 0.95f;
				}
				return 0;
			}
		},
	SEERCULL("Seercull", new int[]{ItemID.DAGANOTH_CAVE_MAGIC_SHORTBOW}, true, (d) -> 46 + (d * 5), (c) -> 0),
<<<<<<< HEAD
	EMBERLIGHT("Emberlight", new int[]{ItemID.EMBERLIGHT}, false, SpecialCounterConfig::emberlightThreshold);
=======
	EMBERLIGHT("Emberlight", new int[]{ItemID.EMBERLIGHT}, false, SpecialCounterConfig::emberlightThreshold),
	EYE_OF_AYAK("Eye of Ayak", new int[]{ItemID.EYE_OF_AYAK}, true, (d) ->  120, SpecialCounterConfig::ayakThreshold);
>>>>>>> 33d85acf

	private static final Set<Integer> TEKTON_VARIANTS = ImmutableSet.of(
		NpcID.RAIDS_TEKTON_WAITING,
		NpcID.RAIDS_TEKTON_WALKING_STANDARD,
		NpcID.RAIDS_TEKTON_FIGHTING_STANDARD,
		NpcID.RAIDS_TEKTON_HAMMERING,
		NpcID.RAIDS_TEKTON_WALKING_ENRAGED,
		NpcID.RAIDS_TEKTON_FIGHTING_ENRAGED
	);

	private final String name;
	private final int[] itemID;
	private final boolean damage;
	/**
	 * Accepts an int representing distance in tiles to the target, and returns an int representing client cycles of
	 * delay until the hitsplat is applied.
	 * <p>
	 * For melee weapons, the returned value is always {@code 0}, as they have no delay. Calculating this delay can be
	 * done by extrapolating the difference between the cycle the projectile is created and the cycle it ends for
	 * various distances. In practice, projectiles are created at the same time special attack energy is drained for
	 * special attacks, so the difference can be taken between the cycle a player's special attack drains and the end
	 * cycle of the created projectile.
	 * <p>
	 * For example, a dorgeshuun crossbow will have its projectile end 63 cycles after a spec at distance 1, 66 at
	 * distance 2, etc. Hence, we can extrapolate its formula to be {@code int cycles = 60 + distance * 3}.
	 */
	private final Function<Integer, Integer> clientCycleHitDelay;
	private final Function<SpecialCounterConfig, Integer> threshold;

	SpecialWeapon(final String name, final int[] itemID, final boolean damage, final Function<SpecialCounterConfig, Integer> threshold)
	{
		this(name, itemID, damage, (distance) -> 0, threshold);
	}

	/**
	 * Gets the server cycle delay between special attack energy dropping and a hitsplat being applied to the target.
	 * This will be {@code 1} for all melee weapons.
	 *
	 * @param distance Distance from the target in tiles
	 * @return Number of server cycles (game ticks) delay for the special attack hitsplat to be applied
	 */
	public int getHitDelay(final int distance)
	{
		// Convert the client cycles of delay to server cycles delay. The server performs no rounding, so this is
		// simply (cycles / 30).
		final int serverCyclesDelay = getClientCycleHitDelay().apply(distance) / 30;

		// All attacks have one server cycle of additional delay beyond any projectile travel time for the weapon.
		return serverCyclesDelay + 1;
	}

	public float computeDrainPercent(int hit, @Nullable NPC target)
	{
		return 0f;
	}

	public int computeHit(int hit, @Nullable NPC target)
	{
		return hit;
	}
}<|MERGE_RESOLUTION|>--- conflicted
+++ resolved
@@ -113,12 +113,8 @@
 			}
 		},
 	SEERCULL("Seercull", new int[]{ItemID.DAGANOTH_CAVE_MAGIC_SHORTBOW}, true, (d) -> 46 + (d * 5), (c) -> 0),
-<<<<<<< HEAD
-	EMBERLIGHT("Emberlight", new int[]{ItemID.EMBERLIGHT}, false, SpecialCounterConfig::emberlightThreshold);
-=======
 	EMBERLIGHT("Emberlight", new int[]{ItemID.EMBERLIGHT}, false, SpecialCounterConfig::emberlightThreshold),
 	EYE_OF_AYAK("Eye of Ayak", new int[]{ItemID.EYE_OF_AYAK}, true, (d) ->  120, SpecialCounterConfig::ayakThreshold);
->>>>>>> 33d85acf
 
 	private static final Set<Integer> TEKTON_VARIANTS = ImmutableSet.of(
 		NpcID.RAIDS_TEKTON_WAITING,
