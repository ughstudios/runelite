/*
 * Copyright (c) 2017, Tyler <https://github.com/tylerthardy>
 * Copyright (c) 2018, Shaun Dreclin <shaundreclin@gmail.com>
 * All rights reserved.
 *
 * Redistribution and use in source and binary forms, with or without
 * modification, are permitted provided that the following conditions are met:
 *
 * 1. Redistributions of source code must retain the above copyright notice, this
 *    list of conditions and the following disclaimer.
 * 2. Redistributions in binary form must reproduce the above copyright notice,
 *    this list of conditions and the following disclaimer in the documentation
 *    and/or other materials provided with the distribution.
 *
 * THIS SOFTWARE IS PROVIDED BY THE COPYRIGHT HOLDERS AND CONTRIBUTORS "AS IS" AND
 * ANY EXPRESS OR IMPLIED WARRANTIES, INCLUDING, BUT NOT LIMITED TO, THE IMPLIED
 * WARRANTIES OF MERCHANTABILITY AND FITNESS FOR A PARTICULAR PURPOSE ARE
 * DISCLAIMED. IN NO EVENT SHALL THE COPYRIGHT OWNER OR CONTRIBUTORS BE LIABLE FOR
 * ANY DIRECT, INDIRECT, INCIDENTAL, SPECIAL, EXEMPLARY, OR CONSEQUENTIAL DAMAGES
 * (INCLUDING, BUT NOT LIMITED TO, PROCUREMENT OF SUBSTITUTE GOODS OR SERVICES;
 * LOSS OF USE, DATA, OR PROFITS; OR BUSINESS INTERRUPTION) HOWEVER CAUSED AND
 * ON ANY THEORY OF LIABILITY, WHETHER IN CONTRACT, STRICT LIABILITY, OR TORT
 * (INCLUDING NEGLIGENCE OR OTHERWISE) ARISING IN ANY WAY OUT OF THE USE OF THIS
 * SOFTWARE, EVEN IF ADVISED OF THE POSSIBILITY OF SUCH DAMAGE.
 */
package net.runelite.client.plugins.slayer;

import com.google.common.annotations.VisibleForTesting;
import com.google.common.base.Strings;
import com.google.inject.Binder;
import com.google.inject.Provides;
import java.awt.Color;
import java.awt.image.BufferedImage;
import java.io.IOException;
import java.time.Duration;
import java.time.Instant;
import java.util.ArrayList;
import java.util.Arrays;
import java.util.List;
import java.util.Objects;
import java.util.concurrent.ScheduledExecutorService;
import java.util.function.Function;
import java.util.regex.Matcher;
import java.util.regex.Pattern;
import javax.inject.Inject;
import javax.inject.Named;
import lombok.AccessLevel;
import lombok.Getter;
import lombok.Setter;
import lombok.extern.slf4j.Slf4j;
import net.runelite.api.ChatMessageType;
import net.runelite.api.Client;
import net.runelite.api.GameState;
import net.runelite.api.MenuAction;
import net.runelite.api.MessageNode;
import net.runelite.api.NPC;
import net.runelite.api.NPCComposition;
import net.runelite.api.events.ChatMessage;
import net.runelite.api.events.CommandExecuted;
import net.runelite.api.events.GameStateChanged;
import net.runelite.api.events.GameTick;
import net.runelite.api.events.MenuOptionClicked;
import net.runelite.api.events.NpcDespawned;
import net.runelite.api.events.NpcSpawned;
import net.runelite.api.events.VarbitChanged;
import net.runelite.api.gameval.DBTableID;
import net.runelite.api.gameval.ItemID;
import net.runelite.api.gameval.VarPlayerID;
import net.runelite.api.gameval.VarbitID;
import net.runelite.api.widgets.Widget;
import net.runelite.client.Notifier;
import net.runelite.client.callback.ClientThread;
import net.runelite.client.chat.ChatClient;
import net.runelite.client.chat.ChatColorType;
import net.runelite.client.chat.ChatCommandManager;
import net.runelite.client.chat.ChatMessageBuilder;
import net.runelite.client.config.ConfigManager;
import net.runelite.client.eventbus.Subscribe;
import net.runelite.client.events.ChatInput;
import net.runelite.client.events.ConfigChanged;
import net.runelite.client.game.ItemManager;
import net.runelite.client.game.ItemVariationMapping;
import net.runelite.client.game.npcoverlay.HighlightedNpc;
import net.runelite.client.game.npcoverlay.NpcOverlayService;
import net.runelite.client.plugins.Plugin;
import net.runelite.client.plugins.PluginDescriptor;
import net.runelite.client.ui.overlay.OverlayManager;
import net.runelite.client.ui.overlay.infobox.InfoBoxManager;
import net.runelite.client.util.ColorUtil;
import net.runelite.client.util.Text;
import org.apache.commons.lang3.ArrayUtils;

@PluginDescriptor(
	name = "Slayer",
	description = "Show additional slayer task related information",
	tags = {"combat", "notifications", "overlay", "tasks"}
)
@Slf4j
public class SlayerPlugin extends Plugin
{
	//Chat messages
	private static final String CHAT_SUPERIOR_MESSAGE = "A superior foe has appeared...";

	// Chat Command
	private static final String TASK_COMMAND_STRING = "!task";
	private static final Pattern TASK_STRING_VALIDATION = Pattern.compile("[^a-zA-Z0-9' -]");
	private static final int TASK_STRING_MAX_LENGTH = 50;

	// Task streak
	private static final int KRYSTILIA_SLAYER_MASTER = 7;

	@Inject
	private Client client;

	@Inject
	private SlayerConfig config;

	@Inject
	private ConfigManager configManager;

	@Inject
	private OverlayManager overlayManager;

	@Inject
	private SlayerOverlay overlay;

	@Inject
	private InfoBoxManager infoBoxManager;

	@Inject
	private ItemManager itemManager;

	@Inject
	private Notifier notifier;

	@Inject
	private ClientThread clientThread;

	@Inject
	private TargetWeaknessOverlay targetWeaknessOverlay;

	@Inject
	private ChatCommandManager chatCommandManager;

	@Inject
	private ScheduledExecutorService executor;

	@Inject
	private ChatClient chatClient;

	@Inject
	private NpcOverlayService npcOverlayService;

	@Getter(AccessLevel.PACKAGE)
	private final List<NPC> targets = new ArrayList<>();

	@Inject
	@Named("developerMode")
	boolean developerMode;

	@Getter(AccessLevel.PACKAGE)
	@Setter(AccessLevel.PACKAGE)
	private int amount;

	@Getter(AccessLevel.PACKAGE)
	@Setter(AccessLevel.PACKAGE)
	private int initialAmount;

	@Getter(AccessLevel.PACKAGE)
	@Setter(AccessLevel.PACKAGE)
	private String taskLocation;

	@Getter(AccessLevel.PACKAGE)
	@Setter(AccessLevel.PACKAGE)
	private String taskName;

	private TaskCounter counter;
	private Instant infoTimer;
	private boolean loginFlag;
	private final List<Pattern> targetNames = new ArrayList<>();

	private String[] taskLocations;

	public final Function<NPC, HighlightedNpc> isTarget = (n) ->
	{
		if ((config.highlightHull() || config.highlightTile() || config.highlightOutline()) && targets.contains(n))
		{
			Color color = config.getTargetColor();
			return HighlightedNpc.builder()
				.npc(n)
				.highlightColor(color)
				.fillColor(ColorUtil.colorWithAlpha(color, color.getAlpha() / 12))
				.hull(config.highlightHull())
				.tile(config.highlightTile())
				.outline(config.highlightOutline())
				.build();

		}
		return null;
	};

	@Override
	public void configure(Binder binder)
	{
		binder.bind(SlayerPluginService.class).to(SlayerPluginServiceImpl.class);
	}

	@Override
	protected void startUp()
	{
		chatCommandManager.registerCommandAsync(TASK_COMMAND_STRING, this::taskLookup, this::taskSubmit);
		npcOverlayService.registerHighlighter(isTarget);

		overlayManager.add(overlay);
		overlayManager.add(targetWeaknessOverlay);

		if (client.getGameState() == GameState.LOGGED_IN)
		{
			loginFlag = true;
			clientThread.invoke(this::updateTask);
		}

		clientThread.invoke(() ->
		{
			if (client.getGameState().getState() < GameState.LOGIN_SCREEN.getState())
			{
				return false;
			}

			// !task requires off-thread access to slayer task locations
			taskLocations = client.getDBTableRows(DBTableID.SlayerArea.ID)
				.stream()
				.map(row -> (String) client.getDBTableField(row, DBTableID.SlayerArea.COL_AREA_NAME_IN_HELPER, 0)[0])
				.toArray(String[]::new);
			return true;
		});
	}

	@Override
	protected void shutDown()
	{
		chatCommandManager.unregisterCommand(TASK_COMMAND_STRING);
		npcOverlayService.unregisterHighlighter(isTarget);

		overlayManager.remove(overlay);
		overlayManager.remove(targetWeaknessOverlay);
		removeCounter();
		targets.clear();

		taskLocations = null;
	}

	@Provides
	SlayerConfig provideSlayerConfig(ConfigManager configManager)
	{
		return configManager.getConfig(SlayerConfig.class);
	}

	@Subscribe
	public void onGameStateChanged(GameStateChanged event)
	{
		switch (event.getGameState())
		{
			case HOPPING:
			case LOGGING_IN:
			case CONNECTION_LOST:
				loginFlag = true; // to avoid re-adding the infobox
				targets.clear();
				break;
		}
	}

	@Subscribe
	public void onCommandExecuted(CommandExecuted commandExecuted)
	{
		if (developerMode && commandExecuted.getCommand().equalsIgnoreCase("task"))
		{
			var task = String.join(" ", commandExecuted.getArguments());
			setTask(task, 42, 42);
			log.debug("Set task to {}", task);
		}
	}

	private void setProfileConfig(String key, Object value)
	{
		if (value != null)
		{
			configManager.setRSProfileConfiguration(SlayerConfig.GROUP_NAME, key, value);
		}
		else
		{
			configManager.unsetRSProfileConfiguration(SlayerConfig.GROUP_NAME, key);
		}
	}

	private void save()
	{
		setProfileConfig(SlayerConfig.AMOUNT_KEY, amount);
		setProfileConfig(SlayerConfig.INIT_AMOUNT_KEY, initialAmount);
		setProfileConfig(SlayerConfig.TASK_NAME_KEY, taskName);
		setProfileConfig(SlayerConfig.TASK_LOC_KEY, taskLocation);
	}

	@Subscribe
	public void onNpcSpawned(NpcSpawned npcSpawned)
	{
		NPC npc = npcSpawned.getNpc();
		if (isTarget(npc))
		{
			targets.add(npc);
		}
	}

	@Subscribe
	public void onNpcDespawned(NpcDespawned npcDespawned)
	{
		NPC npc = npcDespawned.getNpc();
		targets.remove(npc);
	}

	@Subscribe
	public void onVarbitChanged(VarbitChanged varbitChanged)
	{
		int varpId = varbitChanged.getVarpId();
		int varbitId = varbitChanged.getVarbitId();
		if (varpId == VarPlayerID.SLAYER_COUNT
			|| varpId == VarPlayerID.SLAYER_AREA
			|| varpId == VarPlayerID.SLAYER_TARGET
			|| varbitId == VarbitID.SLAYER_TARGET_BOSSID
			|| varpId == VarPlayerID.SLAYER_COUNT_ORIGINAL)
		{
			clientThread.invokeLater(this::updateTask);
		}
		else if (varbitId == VarbitID.SLAYER_POINTS)
		{
			setProfileConfig(SlayerConfig.POINTS_KEY, varbitChanged.getValue());

			// points is on a tooltip on the counter, so requires a rebuild if it changes
			if (counter != null)
			{
				removeCounter();
				addCounter();
			}
		}
		else if (varbitId == VarbitID.SLAYER_TASKS_COMPLETED || varbitId == VarbitID.SLAYER_WILDERNESS_TASKS_COMPLETED)
		{
			setProfileConfig(SlayerConfig.STREAK_KEY, varbitChanged.getValue());

			// streak is on a tooltip on the counter, so requires a rebuild if it changes
			if (counter != null)
			{
				removeCounter();
				addCounter();
			}
		}
	}

	private void updateTask()
	{
		int amount = client.getVarpValue(VarPlayerID.SLAYER_COUNT);
		if (amount > 0)
		{
			int taskId = client.getVarpValue(VarPlayerID.SLAYER_TARGET);

			int taskDBRow;
			if (taskId == 98 /* Bosses, from [proc,helper_slayer_current_assignment] */)
			{
				var bossRows = client.getDBRowsByValue(
					DBTableID.SlayerTaskSublist.ID,
					DBTableID.SlayerTaskSublist.COL_SUBTABLE_ID,
					0,
<<<<<<< HEAD
					taskId);
=======
					client.getVarbitValue(VarbitID.SLAYER_TARGET_BOSSID));
>>>>>>> 33d85acf

				if (bossRows.isEmpty())
				{
					return;
				}
				taskDBRow = (Integer) client.getDBTableField(bossRows.get(0), DBTableID.SlayerTaskSublist.COL_TASK, 0)[0];
			}
			else
			{
				var taskRows = client.getDBRowsByValue(DBTableID.SlayerTask.ID, DBTableID.SlayerTask.COL_ID, 0, taskId);
				if (taskRows.isEmpty())
				{
					return;
				}
				taskDBRow = taskRows.get(0);
			}

			var taskName = (String) client.getDBTableField(taskDBRow, DBTableID.SlayerTask.COL_NAME_UPPERCASE, 0)[0];

			int areaId = client.getVarpValue(VarPlayerID.SLAYER_AREA);
			String taskLocation = null;
			if (areaId > 0)
			{
				var areaRows = client.getDBRowsByValue(DBTableID.SlayerArea.ID, DBTableID.SlayerArea.COL_AREA_ID, 0, areaId);
				if (areaRows.isEmpty())
				{
					return;
				}

				taskLocation = (String) client.getDBTableField(areaRows.get(0), DBTableID.SlayerArea.COL_AREA_NAME_IN_HELPER, 0)[0];
			}

			int initialAmount = client.getVarpValue(VarPlayerID.SLAYER_COUNT_ORIGINAL);

			if (loginFlag)
			{
				log.debug("Sync slayer task: {}x {} at {}", amount, taskName, taskLocation);
				setTask(taskName, amount, initialAmount, taskLocation, false);

				// initialize streak and points in the event the plugin was toggled on after login
				setProfileConfig(SlayerConfig.POINTS_KEY, client.getVarbitValue(VarbitID.SLAYER_POINTS));
				setProfileConfig(SlayerConfig.STREAK_KEY, client.getVarbitValue(VarbitID.SLAYER_TASKS_COMPLETED));
			}
			else if (!Objects.equals(taskName, this.taskName) || !Objects.equals(taskLocation, this.taskLocation))
			{
				log.debug("Task change: {}x {} at {}", amount, taskName, taskLocation);
				setTask(taskName, amount, initialAmount, taskLocation, true);
			}
			else if (amount != this.amount)
			{
				log.debug("Amount change: {} -> {}", this.amount, amount);

				this.amount = amount;
				// save changed value
				setProfileConfig(SlayerConfig.AMOUNT_KEY, amount);

				if (config.showInfobox())
				{
					// add and update counter, set timer
					addCounter();
					counter.setCount(amount);
					infoTimer = Instant.now();
				}
			}
		}
		else if (this.amount > 0)
		{
			log.debug("Task complete");
			setTask("", 0, 0);
		}
	}

	@Subscribe
	public void onGameTick(GameTick tick)
	{
		if (infoTimer != null && config.statTimeout() != 0)
		{
			Duration timeSinceInfobox = Duration.between(infoTimer, Instant.now());
			Duration statTimeout = Duration.ofMinutes(config.statTimeout());

			if (timeSinceInfobox.compareTo(statTimeout) >= 0)
			{
				removeCounter();
			}
		}

		loginFlag = false;
	}

	@Subscribe
	public void onChatMessage(ChatMessage event)
	{
		if (event.getType() != ChatMessageType.GAMEMESSAGE && event.getType() != ChatMessageType.SPAM)
		{
			return;
		}

		String chatMsg = Text.removeTags(event.getMessage()); //remove color and linebreaks

		if (chatMsg.equals(CHAT_SUPERIOR_MESSAGE))
		{
			notifier.notify(config.showSuperiorNotification(), CHAT_SUPERIOR_MESSAGE);
		}
	}

	@Subscribe
	private void onConfigChanged(ConfigChanged event)
	{
		if (!event.getGroup().equals(SlayerConfig.GROUP_NAME))
		{
			return;
		}

		if (event.getKey().equals("infobox"))
		{
			if (config.showInfobox())
			{
				clientThread.invoke(this::addCounter);
			}
			else
			{
				removeCounter();
			}
		}
		else
		{
			npcOverlayService.rebuild();
		}
	}

	@Subscribe
	public void onMenuOptionClicked(MenuOptionClicked menuOptionClicked)
	{
		if ((menuOptionClicked.getMenuAction() == MenuAction.CC_OP || menuOptionClicked.getMenuAction() == MenuAction.CC_OP_LOW_PRIORITY)
			&& menuOptionClicked.getMenuOption().equals("Check"))
		{
			Widget w = client.getWidget(menuOptionClicked.getParam1());
			if (w == null)
			{
				return;
			}

			if (menuOptionClicked.getParam0() != -1)
			{
				w = w.getChild(menuOptionClicked.getParam0());
				if (w == null)
				{
					return;
				}
			}

			// hack around equipment interface which has the item on a child component
			int itemId = w.getItemId();
			for (Widget child : w.getDynamicChildren())
			{
				if (itemId == -1)
				{
					itemId = child.getItemId();
				}
			}

			itemId = ItemVariationMapping.map(itemId);
			if (itemId == ItemID.SLAYER_HELM || itemId == ItemID.SLAYER_RING_8
				|| itemId == ItemID.SLAYER_GEM)
			{
				log.debug("Checked slayer task");
				infoTimer = Instant.now();
				addCounter();
			}
		}
	}

	@VisibleForTesting
	boolean isTarget(NPC npc)
	{
		if (targetNames.isEmpty())
		{
			return false;
		}

		final NPCComposition composition = npc.getTransformedComposition();
		if (composition == null)
		{
			return false;
		}

		final String name = composition.getName()
			.replace('\u00A0', ' ')
			.toLowerCase();

		for (Pattern target : targetNames)
		{
			final Matcher targetMatcher = target.matcher(name);
			if (targetMatcher.find()
				&& (ArrayUtils.contains(composition.getActions(), "Attack")
					// Pick action is for zygomite-fungi
					|| ArrayUtils.contains(composition.getActions(), "Pick")))
			{
				return true;
			}
		}
		return false;
	}

	private void rebuildTargetNames(Task task)
	{
		targetNames.clear();

		if (task != null)
		{
			Arrays.stream(task.getTargetNames())
				.map(SlayerPlugin::targetNamePattern)
				.forEach(targetNames::add);

			targetNames.add(targetNamePattern(taskName.replaceAll("s$", "")));
		}
	}

	private static Pattern targetNamePattern(final String targetName)
	{
		return Pattern.compile("(?:\\s|^)" + targetName + "(?:\\s|$)", Pattern.CASE_INSENSITIVE);
	}

	private void rebuildTargetList()
	{
		targets.clear();

		for (NPC npc : client.getNpcs())
		{
			if (isTarget(npc))
			{
				targets.add(npc);
			}
		}
	}

	@VisibleForTesting
	void setTask(String name, int amt, int initAmt)
	{
		setTask(name, amt, initAmt, null, true);
	}

	private void setTask(String name, int amt, int initAmt, String location, boolean addCounter)
	{
		taskName = name;
		amount = amt;
		initialAmount = initAmt;
		taskLocation = location;
		save();
		removeCounter();

		if (addCounter)
		{
			infoTimer = Instant.now();
			addCounter();
		}

		Task task = Task.getTask(name);
		rebuildTargetNames(task);
		rebuildTargetList();
		npcOverlayService.rebuild();
	}

	private void addCounter()
	{
		if (!config.showInfobox() || counter != null || Strings.isNullOrEmpty(taskName))
		{
			return;
		}

		Task task = Task.getTask(taskName);
		int itemSpriteId = ItemID.SLAYER_GEM;
		if (task != null)
		{
			itemSpriteId = task.getItemSpriteId();
		}

		BufferedImage taskImg = itemManager.getImage(itemSpriteId);
		String taskTooltip = ColorUtil.wrapWithColorTag("%s", new Color(255, 119, 0)) + "</br>";

		if (taskLocation != null && !taskLocation.isEmpty())
		{
			taskTooltip += taskLocation + "</br>";
		}

		taskTooltip += ColorUtil.wrapWithColorTag("Pts:", Color.YELLOW)
			+ " %s</br>"
			+ ColorUtil.wrapWithColorTag("Streak:", Color.YELLOW)
			+ " %s";

		if (initialAmount > 0)
		{
			taskTooltip += "</br>"
				+ ColorUtil.wrapWithColorTag("Start:", Color.YELLOW)
				+ " " + initialAmount;
		}

		final int streak = client.getVarbitValue(VarbitID.SLAYER_MASTER) == KRYSTILIA_SLAYER_MASTER
			? client.getVarbitValue(VarbitID.SLAYER_WILDERNESS_TASKS_COMPLETED)
			: client.getVarbitValue(VarbitID.SLAYER_TASKS_COMPLETED);
		counter = new TaskCounter(taskImg, this, amount);
		counter.setTooltip(String.format(taskTooltip, capsString(taskName), client.getVarbitValue(VarbitID.SLAYER_POINTS),  streak));

		infoBoxManager.addInfoBox(counter);
	}

	private void removeCounter()
	{
		if (counter == null)
		{
			return;
		}

		infoBoxManager.removeInfoBox(counter);
		counter = null;
	}

	void taskLookup(ChatMessage chatMessage, String message)
	{
		if (!config.taskCommand())
		{
			return;
		}

		ChatMessageType type = chatMessage.getType();

		final String player;
		if (type.equals(ChatMessageType.PRIVATECHATOUT))
		{
			player = client.getLocalPlayer().getName();
		}
		else
		{
			player = Text.removeTags(chatMessage.getName())
				.replace('\u00A0', ' ');
		}

		net.runelite.http.api.chat.Task task;
		try
		{
			task = chatClient.getTask(player);
		}
		catch (IOException ex)
		{
			log.debug("unable to lookup slayer task", ex);
			return;
		}

		if (TASK_STRING_VALIDATION.matcher(task.getTask()).find() || task.getTask().length() > TASK_STRING_MAX_LENGTH ||
			TASK_STRING_VALIDATION.matcher(task.getLocation()).find() || task.getLocation().length() > TASK_STRING_MAX_LENGTH ||
			Task.getTask(task.getTask()) == null || !isValidLocation(task.getLocation()))
		{
			log.debug("Validation failed for task name or location: {}", task);
			return;
		}

		int killed = task.getInitialAmount() - task.getAmount();

		StringBuilder sb = new StringBuilder();
		sb.append(task.getTask());
		if (!Strings.isNullOrEmpty(task.getLocation()))
		{
			sb.append(" (").append(task.getLocation()).append(')');
		}
		sb.append(": ");
		if (killed < 0)
		{
			sb.append(task.getAmount()).append(" left");
		}
		else
		{
			sb.append(killed).append('/').append(task.getInitialAmount()).append(" killed");
		}

		String response = new ChatMessageBuilder()
			.append(ChatColorType.NORMAL)
			.append("Slayer Task: ")
			.append(ChatColorType.HIGHLIGHT)
			.append(sb.toString())
			.build();

		final MessageNode messageNode = chatMessage.getMessageNode();
		messageNode.setRuneLiteFormatMessage(response);
		client.refreshChat();
	}

	private boolean taskSubmit(ChatInput chatInput, String value)
	{
		if (Strings.isNullOrEmpty(taskName))
		{
			return false;
		}

		final String playerName = client.getLocalPlayer().getName();

		executor.execute(() ->
		{
			try
			{
				chatClient.submitTask(playerName, capsString(taskName), amount, initialAmount, taskLocation);
			}
			catch (Exception ex)
			{
				log.warn("unable to submit slayer task", ex);
			}
			finally
			{
				chatInput.resume();
			}
		});

		return true;
	}

	private boolean isValidLocation(String location)
	{
		if (location == null || location.isEmpty())
		{
			return true; // no location is a valid location
		}

		if (taskLocations != null)
		{
			for (String l : taskLocations)
			{
				if (l.equalsIgnoreCase(location))
				{
					return true;
				}
			}
		}

		return false;
	}

	//Utils
	private static String capsString(String str)
	{
		return str.substring(0, 1).toUpperCase() + str.substring(1);
	}
}<|MERGE_RESOLUTION|>--- conflicted
+++ resolved
@@ -369,11 +369,7 @@
 					DBTableID.SlayerTaskSublist.ID,
 					DBTableID.SlayerTaskSublist.COL_SUBTABLE_ID,
 					0,
-<<<<<<< HEAD
-					taskId);
-=======
 					client.getVarbitValue(VarbitID.SLAYER_TARGET_BOSSID));
->>>>>>> 33d85acf
 
 				if (bossRows.isEmpty())
 				{
